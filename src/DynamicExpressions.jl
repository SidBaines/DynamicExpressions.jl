module DynamicExpressions

using Requires: @require

include("Utils.jl")
include("OperatorEnum.jl")
include("Equation.jl")
include("EquationUtils.jl")
include("EvaluateEquation.jl")
include("EvaluateEquationDerivative.jl")
include("EvaluationHelpers.jl")
include("SimplifyEquation.jl")
include("OperatorEnumConstruction.jl")
include("ExtensionInterface.jl")
include("Random.jl")

<<<<<<< HEAD
function __init__()
    @require Optim = "429524aa-4258-5aef-a3af-852621145aeb" include(
        "ConstantOptimization.jl"
    )
end

using Reexport: @reexport
=======
import PackageExtensionCompat: @require_extensions
import Reexport: @reexport
>>>>>>> 9aed0747
@reexport import .EquationModule:
    AbstractNode,
    AbstractExpressionNode,
    GraphNode,
    Node,
    string_tree,
    print_tree,
    copy_node,
    set_node!,
    tree_mapreduce,
    filter_map,
    filter_map!
import .EquationModule: constructorof, preserve_sharing
@reexport import .EquationUtilsModule:
    count_nodes,
    count_constants,
    count_depth,
    NodeIndex,
    index_constants,
    has_operators,
    has_constants,
    get_constants,
    set_constants!
@reexport import .OperatorEnumModule: AbstractOperatorEnum
@reexport import .OperatorEnumConstructionModule:
    OperatorEnum, GenericOperatorEnum, @extend_operators, set_default_variable_names!
@reexport import .EvaluateEquationModule: eval_tree_array, differentiable_eval_tree_array
@reexport import .EvaluateEquationDerivativeModule:
    eval_diff_tree_array, eval_grad_tree_array
@reexport import .SimplifyEquationModule: combine_operators, simplify_tree!
@reexport import .EvaluationHelpersModule
@reexport import .ExtensionInterfaceModule: node_to_symbolic, symbolic_to_node
@reexport import .RandomModule: NodeSampler

function __init__()
    @require_extensions
end

include("deprecated.jl")

import TOML: parsefile

const PACKAGE_VERSION = let
    project = parsefile(joinpath(pkgdir(@__MODULE__), "Project.toml"))
    VersionNumber(project["version"])
end

macro ignore(args...) end
# To get LanguageServer to register library within tests
@ignore include("../test/runtests.jl")

include("precompile.jl")
do_precompilation(; mode=:precompile)

end<|MERGE_RESOLUTION|>--- conflicted
+++ resolved
@@ -14,18 +14,8 @@
 include("ExtensionInterface.jl")
 include("Random.jl")
 
-<<<<<<< HEAD
-function __init__()
-    @require Optim = "429524aa-4258-5aef-a3af-852621145aeb" include(
-        "ConstantOptimization.jl"
-    )
-end
-
-using Reexport: @reexport
-=======
 import PackageExtensionCompat: @require_extensions
 import Reexport: @reexport
->>>>>>> 9aed0747
 @reexport import .EquationModule:
     AbstractNode,
     AbstractExpressionNode,
