"""Useful functions to be used throughout the library."""
module UtilsModule

using LoopVectorization: @turbo
using MacroTools: postwalk, @capture, splitdef, combinedef

"""Remove all type assertions in an expression."""
function _remove_type_assertions(ex::Expr)
    if ex.head == :(::)
        @assert length(ex.args) == 2
        return _remove_type_assertions(ex.args[1])
    else
        return Expr(ex.head, map(_remove_type_assertions, ex.args)...)
    end
end
_remove_type_assertions(ex) = ex

"""Replace instances of (isfinite(x) ? op(x) : T(Inf)) with op(x)"""
function _remove_isfinite(ex::Expr)
    if (
        ex.head == :if &&
        length(ex.args) == 3 &&
        ex.args[1].head == :call &&
        ex.args[1].args[1] == :isfinite
    )
        return _remove_isfinite(ex.args[2])
    else
        return Expr(ex.head, map(_remove_isfinite, ex.args)...)
    end
end
_remove_isfinite(ex) = ex

"""
    @maybe_turbo use_turbo expression

Use @turbo if flag is true; otherwise @inbounds @simd.
This will also remove all type assertions from the expression.
"""
macro maybe_turbo(turboflag, ex)
    # Thanks @jlapeyre https://discourse.julialang.org/t/optional-macro-invocation/18588
    clean_ex = _remove_type_assertions(ex)
    clean_ex = _remove_isfinite(clean_ex)
    turbo_ex = Expr(:macrocall, Symbol("@turbo"), LineNumberNode(@__LINE__), clean_ex)
    simple_ex = Expr(
        :macrocall,
        Symbol("@inbounds"),
        LineNumberNode(@__LINE__),
        Expr(:macrocall, Symbol("@simd"), LineNumberNode(@__LINE__), ex),
    )
    quote
        if $(esc(turboflag))
            $(esc(turbo_ex))
        else
            $(esc(simple_ex))
        end
    end
end

# Returns two arrays
macro return_on_false2(flag, retval, retval2)
    :(
        if !$(esc(flag))
            return ($(esc(retval)), $(esc(retval2)), false)
        end
    )
end

# Fastest way to check for NaN in an array.
# (due to optimizations in sum())
is_bad_array(array) = !(isempty(array) || isfinite(sum(array)))
isgood(x::T) where {T<:Number} = !(isnan(x) || !isfinite(x))
isgood(x) = true
isbad(x) = !isgood(x)

"""
    @memoize_on tree [postprocess] function my_function_on_tree(tree::AbstractExpressionNode)
        ...
    end

This macro takes a function definition and creates a second version of the
function with an additional `id_map` argument. When passed this argument (an
IdDict()), it will use use the `id_map` to avoid recomputing the same value
for the same node in a tree. Use this to automatically create functions that
work with trees that have shared child nodes.

Can optionally take a `postprocess` function, which will be applied to the
result of the function before returning it, taking the result as the
first argument and a boolean for whether the result was memoized as the
second argument. This is useful for functions that need to count the number
of unique nodes in a tree, for example.
"""
macro memoize_on(tree, args...)
    if length(args) ∉ (1, 2)
        error("Expected 2 or 3 arguments to @memoize_on")
    end
    postprocess = length(args) == 1 ? :((r, _) -> r) : args[1]
    def = length(args) == 1 ? args[1] : args[2]
    idmap_def = _memoize_on(tree, postprocess, def)

    return quote
        $(esc(def)) # The normal function
        $(esc(idmap_def)) # The function with an id_map argument
    end
end
function _memoize_on(tree::Symbol, postprocess, def)
    sdef = splitdef(def)

    # Add an id_map argument
    push!(sdef[:args], :(id_map::AbstractDict))

    f_name = sdef[:name]

    # Forward id_map argument to all calls of the same function
    # within the function body:
    sdef[:body] = postwalk(sdef[:body]) do ex
        if @capture(ex, f_(args__))
            if f == f_name
                return Expr(:call, f, args..., :id_map)
            end
        end
        return ex
    end

    # Wrap the function body in a get!(id_map, tree) do ... end block:
    @gensym key is_memoized result body
    sdef[:body] = quote
        $key = objectid($tree)
        $is_memoized = haskey(id_map, $key)
        function $body()
            return $(sdef[:body])
        end
        $result = if $is_memoized
            @inbounds(id_map[$key])
        else
            id_map[$key] = $body()
        end
        return $postprocess($result, $is_memoized)
    end

    return combinedef(sdef)
end

"""
    @with_memoize(call, id_map)

This simple macro simply puts the `id_map`
into the call, to be consistent with the `@memoize_on` macro.

```
@with_memoize(_copy_node(tree), IdDict{Any,Any}())
````

is converted to 

```
_copy_node(tree, IdDict{Any,Any}())
```

"""
macro with_memoize(def, id_map)
    idmap_def = _add_idmap_to_call(def, id_map)
    return quote
        $(esc(idmap_def))
    end
end

function _add_idmap_to_call(def::Expr, id_map::Union{Symbol,Expr})
    @assert def.head == :call
    return Expr(:call, def.args[1], def.args[2:end]..., id_map)
end

@inline function fill_similar(value, array, args...)
    out_array = similar(array, args...)
    out_array .= value
    return out_array
end

function deprecate_varmap(variable_names, varMap, func_name)
    if varMap !== nothing
        Base.depwarn("`varMap` is deprecated; use `variable_names` instead", func_name)
        @assert variable_names === nothing "Cannot pass both `varMap` and `variable_names`"
        variable_names = varMap
    end
    return variable_names
end

<<<<<<< HEAD
counttuple(::Type{<:NTuple{N,Any}}) where {N} = N
=======
"""
    Undefined

Just a type like `Nothing` to differentiate from a literal `Nothing`.
"""
struct Undefined end
>>>>>>> 9aed0747

end<|MERGE_RESOLUTION|>--- conflicted
+++ resolved
@@ -184,15 +184,13 @@
     return variable_names
 end
 
-<<<<<<< HEAD
 counttuple(::Type{<:NTuple{N,Any}}) where {N} = N
-=======
+
 """
     Undefined
 
 Just a type like `Nothing` to differentiate from a literal `Nothing`.
 """
 struct Undefined end
->>>>>>> 9aed0747
 
 end