module EvaluateEquationModule

import ..EquationModule: AbstractExpressionNode, constructorof, string_tree
import ..OperatorEnumModule: OperatorEnum, GenericOperatorEnum
import ..UtilsModule: is_bad_array, fill_similar, counttuple, ResultOk
import ..EquationUtilsModule: is_constant

<<<<<<< HEAD
=======
const OPERATOR_LIMIT_BEFORE_SLOWDOWN = 15

struct ResultOk{A<:AbstractArray}
    x::A
    ok::Bool
end

>>>>>>> f410475d
macro return_on_check(val, X)
    :(
        if !isfinite($(esc(val)))
            return $(ResultOk)(similar($(esc(X)), axes($(esc(X)), 2)), false)
        end
    )
end

macro return_on_nonfinite_array(array)
    :(
        if is_bad_array($(esc(array)))
            return $(ResultOk)($(esc(array)), false)
        end
    )
end

"""
    eval_tree_array(tree::AbstractExpressionNode, cX::AbstractMatrix{T}, operators::OperatorEnum; turbo::Union{Bool,Val}=Val(false))

Evaluate a binary tree (equation) over a given input data matrix. The
operators contain all of the operators used. This function fuses doublets
and triplets of operations for lower memory usage.

# Arguments
- `tree::AbstractExpressionNode`: The root node of the tree to evaluate.
- `cX::AbstractMatrix{T}`: The input data to evaluate the tree on.
- `operators::OperatorEnum`: The operators used in the tree.
- `turbo::Union{Bool,Val}`: Use `LoopVectorization.@turbo` for faster evaluation.

# Returns
- `(output, complete)::Tuple{AbstractVector{T}, Bool}`: the result,
    which is a 1D array, as well as if the evaluation completed
    successfully (true/false). A `false` complete means an infinity
    or nan was encountered, and a large loss should be assigned
    to the equation.

# Notes
This function can be represented by the following pseudocode:

```
def eval(current_node)
    if current_node is leaf
        return current_node.value
    elif current_node is degree 1
        return current_node.operator(eval(current_node.left_child))
    else
        return current_node.operator(eval(current_node.left_child), eval(current_node.right_child))
```
The bulk of the code is for optimizations and pre-emptive NaN/Inf checks,
which speed up evaluation significantly.
"""
function eval_tree_array(
    tree::AbstractExpressionNode{T},
    cX::AbstractMatrix{T},
    operators::OperatorEnum;
    turbo::Union{Bool,Val}=Val(false),
    bumper::Val=Val(false),
) where {T<:Number}
    v_turbo = if isa(turbo, Val)
        turbo
    else
        turbo ? Val(true) : Val(false)
    end
    if v_turbo isa Val{true} || bumper isa Val{true}
        @assert T in (Float32, Float64)
    end
    if bumper isa Val{true}
        _is_bumper_loaded(0) ||
            error("Please load the Bumper.jl package to use this feature.")
        return bumper_eval_tree_array(tree, cX, operators)
    end
    if v_turbo isa Val{true}
        _is_loopvectorization_loaded(0) ||
            error("Please load the LoopVectorization.jl package to use this feature.")
    end

    result = _eval_tree_array(tree, cX, operators, v_turbo)
    return (result.x, result.ok && !is_bad_array(result.x))
end
function eval_tree_array(
    tree::AbstractExpressionNode{T1},
    cX::AbstractMatrix{T2},
    operators::OperatorEnum;
    kws...,
) where {T1<:Number,T2<:Number}
    T = promote_type(T1, T2)
    @warn "Warning: eval_tree_array received mixed types: tree=$(T1) and data=$(T2)."
    tree = convert(constructorof(typeof(tree)){T}, tree)
    cX = Base.Fix1(convert, T).(cX)
    return eval_tree_array(tree, cX, operators; kws...)
end

# These functions are overloaded by their respective extensions
function bumper_eval_tree_array end
_is_bumper_loaded(_) = false
_is_loopvectorization_loaded(_) = false

get_nuna(::Type{<:OperatorEnum{B,U}}) where {B,U} = counttuple(U)
get_nbin(::Type{<:OperatorEnum{B}}) where {B} = counttuple(B)

function _eval_tree_array(
    tree::AbstractExpressionNode{T},
    cX::AbstractMatrix{T},
    operators::OperatorEnum,
    ::Val{turbo},
)::ResultOk where {T<:Number,turbo}
    # First, we see if there are only constants in the tree - meaning
    # we can just return the constant result.
    if tree.degree == 0
        return deg0_eval(tree, cX)
    elseif is_constant(tree)
        # Speed hack for constant trees.
        const_result = dispatch_constant_tree(tree, operators)::ResultOk{Vector{T}}
        !const_result.ok && return ResultOk(similar(cX, axes(cX, 2)), false)
        return ResultOk(fill_similar(const_result.x[], cX, axes(cX, 2)), true)
    elseif tree.degree == 1
        op_idx = tree.op
        return dispatch_deg1_eval(tree, cX, op_idx, operators, Val(turbo))
    else
        # TODO - add op(op2(x, y), z) and op(x, op2(y, z))
        # op(x, y), where x, y are constants or variables.
        op_idx = tree.op
        return dispatch_deg2_eval(tree, cX, op_idx, operators, Val(turbo))
    end
end

function deg2_eval(
    cumulator_l::AbstractVector{T}, cumulator_r::AbstractVector{T}, op::F, ::Val{false}
)::ResultOk where {T<:Number,F}
    @inline @simd for j in eachindex(cumulator_l)
        x = op(cumulator_l[j], cumulator_r[j])::T
        cumulator_l[j] = x
    end
    return ResultOk(cumulator_l, true)
end

function deg1_eval(
    cumulator::AbstractVector{T}, op::F, ::Val{false}
)::ResultOk where {T<:Number,F}
    @inline @simd for j in eachindex(cumulator)
        x = op(cumulator[j])::T
        cumulator[j] = x
    end
    return ResultOk(cumulator, true)
end

function deg0_eval(
    tree::AbstractExpressionNode{T}, cX::AbstractMatrix{T}
)::ResultOk where {T<:Number}
    if tree.constant
        return ResultOk(fill_similar(tree.val::T, cX, axes(cX, 2)), true)
    else
        return ResultOk(cX[tree.feature, :], true)
    end
end

@generated function dispatch_deg2_eval(
    tree::AbstractExpressionNode{T},
    cX::AbstractMatrix{T},
    op_idx::Integer,
    operators::OperatorEnum,
    ::Val{turbo},
) where {T<:Number,turbo}
    nbin = get_nbin(operators)
    long_compilation_time = nbin > OPERATOR_LIMIT_BEFORE_SLOWDOWN
    if long_compilation_time
        return quote
            result_l = _eval_tree_array(tree.l, cX, operators, Val(turbo))
            !result_l.ok && return result_l
            @return_on_nonfinite_array result_l.x
            result_r = _eval_tree_array(tree.r, cX, operators, Val(turbo))
            !result_r.ok && return result_r
            @return_on_nonfinite_array result_r.x
            # op(x, y), for any x or y
            deg2_eval(result_l.x, result_r.x, operators.binops[op_idx], Val(turbo))
        end
    end
    return quote
        return Base.Cartesian.@nif(
            $nbin,
            i -> i == op_idx,
            i -> let op = operators.binops[i]
                if tree.l.degree == 0 && tree.r.degree == 0
                    deg2_l0_r0_eval(tree, cX, op, Val(turbo))
                elseif tree.r.degree == 0
                    result_l = _eval_tree_array(tree.l, cX, operators, Val(turbo))
                    !result_l.ok && return result_l
                    @return_on_nonfinite_array result_l.x
                    # op(x, y), where y is a constant or variable but x is not.
                    deg2_r0_eval(tree, result_l.x, cX, op, Val(turbo))
                elseif tree.l.degree == 0
                    result_r = _eval_tree_array(tree.r, cX, operators, Val(turbo))
                    !result_r.ok && return result_r
                    @return_on_nonfinite_array result_r.x
                    # op(x, y), where x is a constant or variable but y is not.
                    deg2_l0_eval(tree, result_r.x, cX, op, Val(turbo))
                else
                    result_l = _eval_tree_array(tree.l, cX, operators, Val(turbo))
                    !result_l.ok && return result_l
                    @return_on_nonfinite_array result_l.x
                    result_r = _eval_tree_array(tree.r, cX, operators, Val(turbo))
                    !result_r.ok && return result_r
                    @return_on_nonfinite_array result_r.x
                    # op(x, y), for any x or y
                    deg2_eval(result_l.x, result_r.x, op, Val(turbo))
                end
            end
        )
    end
end
@generated function dispatch_deg1_eval(
    tree::AbstractExpressionNode{T},
    cX::AbstractMatrix{T},
    op_idx::Integer,
    operators::OperatorEnum,
    ::Val{turbo},
) where {T<:Number,turbo}
    nuna = get_nuna(operators)
    long_compilation_time = nuna > OPERATOR_LIMIT_BEFORE_SLOWDOWN
    if long_compilation_time
        return quote
            result = _eval_tree_array(tree.l, cX, operators, Val(turbo))
            !result.ok && return result
            @return_on_nonfinite_array result.x
            deg1_eval(result.x, operators.unaops[op_idx], Val(turbo))
        end
    end
    # This @nif lets us generate an if statement over choice of operator,
    # which means the compiler will be able to completely avoid type inference on operators.
    return quote
        Base.Cartesian.@nif(
            $nuna,
            i -> i == op_idx,
            i -> let op = operators.unaops[i]
                if tree.l.degree == 2 && tree.l.l.degree == 0 && tree.l.r.degree == 0
                    # op(op2(x, y)), where x, y, z are constants or variables.
                    l_op_idx = tree.l.op
                    dispatch_deg1_l2_ll0_lr0_eval(
                        tree, cX, op, l_op_idx, operators.binops, Val(turbo)
                    )
                elseif tree.l.degree == 1 && tree.l.l.degree == 0
                    # op(op2(x)), where x is a constant or variable.
                    l_op_idx = tree.l.op
                    dispatch_deg1_l1_ll0_eval(
                        tree, cX, op, l_op_idx, operators.unaops, Val(turbo)
                    )
                else
                    # op(x), for any x.
                    result = _eval_tree_array(tree.l, cX, operators, Val(turbo))
                    !result.ok && return result
                    @return_on_nonfinite_array result.x
                    deg1_eval(result.x, op, Val(turbo))
                end
            end
        )
    end
end
@generated function dispatch_deg1_l2_ll0_lr0_eval(
    tree::AbstractExpressionNode{T},
    cX::AbstractMatrix{T},
    op::F,
    l_op_idx::Integer,
    binops,
    ::Val{turbo},
) where {T<:Number,F,turbo}
    nbin = counttuple(binops)
    # (Note this is only called from dispatch_deg1_eval, which has already
    # checked for long compilation times, so we don't need to check here)
    quote
        Base.Cartesian.@nif(
            $nbin,
            j -> j == l_op_idx,
            j -> let op_l = binops[j]
                deg1_l2_ll0_lr0_eval(tree, cX, op, op_l, Val(turbo))
            end,
        )
    end
end
@generated function dispatch_deg1_l1_ll0_eval(
    tree::AbstractExpressionNode{T},
    cX::AbstractMatrix{T},
    op::F,
    l_op_idx::Integer,
    unaops,
    ::Val{turbo},
)::ResultOk where {T<:Number,F,turbo}
    nuna = counttuple(unaops)
    quote
        Base.Cartesian.@nif(
            $nuna,
            j -> j == l_op_idx,
            j -> let op_l = unaops[j]
                deg1_l1_ll0_eval(tree, cX, op, op_l, Val(turbo))
            end,
        )
    end
end

function deg1_l2_ll0_lr0_eval(
    tree::AbstractExpressionNode{T}, cX::AbstractMatrix{T}, op::F, op_l::F2, ::Val{false}
) where {T<:Number,F,F2}
    if tree.l.l.constant && tree.l.r.constant
        val_ll = tree.l.l.val::T
        val_lr = tree.l.r.val::T
        @return_on_check val_ll cX
        @return_on_check val_lr cX
        x_l = op_l(val_ll, val_lr)::T
        @return_on_check x_l cX
        x = op(x_l)::T
        @return_on_check x cX
        return ResultOk(fill_similar(x, cX, axes(cX, 2)), true)
    elseif tree.l.l.constant
        val_ll = tree.l.l.val::T
        @return_on_check val_ll cX
        feature_lr = tree.l.r.feature
        cumulator = similar(cX, axes(cX, 2))
        @inbounds @simd for j in axes(cX, 2)
            x_l = op_l(val_ll, cX[feature_lr, j])::T
            x = isfinite(x_l) ? op(x_l)::T : T(Inf)
            cumulator[j] = x
        end
        return ResultOk(cumulator, true)
    elseif tree.l.r.constant
        feature_ll = tree.l.l.feature
        val_lr = tree.l.r.val::T
        @return_on_check val_lr cX
        cumulator = similar(cX, axes(cX, 2))
        @inbounds @simd for j in axes(cX, 2)
            x_l = op_l(cX[feature_ll, j], val_lr)::T
            x = isfinite(x_l) ? op(x_l)::T : T(Inf)
            cumulator[j] = x
        end
        return ResultOk(cumulator, true)
    else
        feature_ll = tree.l.l.feature
        feature_lr = tree.l.r.feature
        cumulator = similar(cX, axes(cX, 2))
        @inbounds @simd for j in axes(cX, 2)
            x_l = op_l(cX[feature_ll, j], cX[feature_lr, j])::T
            x = isfinite(x_l) ? op(x_l)::T : T(Inf)
            cumulator[j] = x
        end
        return ResultOk(cumulator, true)
    end
end

# op(op2(x)) for x variable or constant
function deg1_l1_ll0_eval(
    tree::AbstractExpressionNode{T}, cX::AbstractMatrix{T}, op::F, op_l::F2, ::Val{false}
) where {T<:Number,F,F2}
    if tree.l.l.constant
        val_ll = tree.l.l.val::T
        @return_on_check val_ll cX
        x_l = op_l(val_ll)::T
        @return_on_check x_l cX
        x = op(x_l)::T
        @return_on_check x cX
        return ResultOk(fill_similar(x, cX, axes(cX, 2)), true)
    else
        feature_ll = tree.l.l.feature
        cumulator = similar(cX, axes(cX, 2))
        @inbounds @simd for j in axes(cX, 2)
            x_l = op_l(cX[feature_ll, j])::T
            x = isfinite(x_l) ? op(x_l)::T : T(Inf)
            cumulator[j] = x
        end
        return ResultOk(cumulator, true)
    end
end

# op(x, y) for x and y variable/constant
function deg2_l0_r0_eval(
    tree::AbstractExpressionNode{T}, cX::AbstractMatrix{T}, op::F, ::Val{false}
) where {T<:Number,F}
    if tree.l.constant && tree.r.constant
        val_l = tree.l.val::T
        @return_on_check val_l cX
        val_r = tree.r.val::T
        @return_on_check val_r cX
        x = op(val_l, val_r)::T
        @return_on_check x cX
        return ResultOk(fill_similar(x, cX, axes(cX, 2)), true)
    elseif tree.l.constant
        cumulator = similar(cX, axes(cX, 2))
        val_l = tree.l.val::T
        @return_on_check val_l cX
        feature_r = tree.r.feature
        @inbounds @simd for j in axes(cX, 2)
            x = op(val_l, cX[feature_r, j])::T
            cumulator[j] = x
        end
        return ResultOk(cumulator, true)
    elseif tree.r.constant
        cumulator = similar(cX, axes(cX, 2))
        feature_l = tree.l.feature
        val_r = tree.r.val::T
        @return_on_check val_r cX
        @inbounds @simd for j in axes(cX, 2)
            x = op(cX[feature_l, j], val_r)::T
            cumulator[j] = x
        end
        return ResultOk(cumulator, true)
    else
        cumulator = similar(cX, axes(cX, 2))
        feature_l = tree.l.feature
        feature_r = tree.r.feature
        @inbounds @simd for j in axes(cX, 2)
            x = op(cX[feature_l, j], cX[feature_r, j])::T
            cumulator[j] = x
        end
        return ResultOk(cumulator, true)
    end
end

# op(x, y) for x variable/constant, y arbitrary
function deg2_l0_eval(
    tree::AbstractExpressionNode{T},
    cumulator::AbstractVector{T},
    cX::AbstractArray{T},
    op::F,
    ::Val{false},
) where {T<:Number,F}
    if tree.l.constant
        val = tree.l.val::T
        @return_on_check val cX
        @inbounds @simd for j in eachindex(cumulator)
            x = op(val, cumulator[j])::T
            cumulator[j] = x
        end
        return ResultOk(cumulator, true)
    else
        feature = tree.l.feature
        @inbounds @simd for j in eachindex(cumulator)
            x = op(cX[feature, j], cumulator[j])::T
            cumulator[j] = x
        end
        return ResultOk(cumulator, true)
    end
end

# op(x, y) for x arbitrary, y variable/constant
function deg2_r0_eval(
    tree::AbstractExpressionNode{T},
    cumulator::AbstractVector{T},
    cX::AbstractArray{T},
    op::F,
    ::Val{false},
) where {T<:Number,F}
    if tree.r.constant
        val = tree.r.val::T
        @return_on_check val cX
        @inbounds @simd for j in eachindex(cumulator)
            x = op(cumulator[j], val)::T
            cumulator[j] = x
        end
        return ResultOk(cumulator, true)
    else
        feature = tree.r.feature
        @inbounds @simd for j in eachindex(cumulator)
            x = op(cumulator[j], cX[feature, j])::T
            cumulator[j] = x
        end
        return ResultOk(cumulator, true)
    end
end

"""
    dispatch_constant_tree(tree::AbstractExpressionNode{T}, operators::OperatorEnum) where {T<:Number}

Evaluate a tree which is assumed to not contain any variable nodes. This
gives better performance, as we do not need to perform computation
over an entire array when the values are all the same.
"""
@generated function dispatch_constant_tree(
    tree::AbstractExpressionNode{T}, operators::OperatorEnum
) where {T<:Number}
    nuna = get_nuna(operators)
    nbin = get_nbin(operators)
    deg1_branch = if nuna > OPERATOR_LIMIT_BEFORE_SLOWDOWN
        quote
            deg1_eval_constant(tree, operators.unaops[op_idx], operators)::ResultOk{Vector{T}}
        end
    else
        quote
            Base.Cartesian.@nif(
                $nuna,
                i -> i == op_idx,
                i -> deg1_eval_constant(
                    tree, operators.unaops[i], operators
                )::ResultOk{Vector{T}}
            )
        end
    end
    deg2_branch = if nbin > OPERATOR_LIMIT_BEFORE_SLOWDOWN
        quote
            deg2_eval_constant(tree, operators.binops[op_idx], operators)::ResultOk{Vector{T}}
        end
    else
        quote
            Base.Cartesian.@nif(
                $nbin,
                i -> i == op_idx,
                i -> deg2_eval_constant(
                    tree, operators.binops[i], operators
                )::ResultOk{Vector{T}}
            )
        end
    end
    return quote
        if tree.degree == 0
            return deg0_eval_constant(tree)::ResultOk{Vector{T}}
        elseif tree.degree == 1
            op_idx = tree.op
            return $deg1_branch
        else
            op_idx = tree.op
            return $deg2_branch
        end
    end
end

@inline function deg0_eval_constant(tree::AbstractExpressionNode{T}) where {T<:Number}
    output = tree.val::T
    return ResultOk([output], true)::ResultOk{Vector{T}}
end

function deg1_eval_constant(
    tree::AbstractExpressionNode{T}, op::F, operators::OperatorEnum
) where {T<:Number,F}
    result = dispatch_constant_tree(tree.l, operators)
    !result.ok && return result
    output = op(result.x[])::T
    return ResultOk([output], isfinite(output))::ResultOk{Vector{T}}
end

function deg2_eval_constant(
    tree::AbstractExpressionNode{T}, op::F, operators::OperatorEnum
) where {T<:Number,F}
    cumulator = dispatch_constant_tree(tree.l, operators)
    !cumulator.ok && return cumulator
    result_r = dispatch_constant_tree(tree.r, operators)
    !result_r.ok && return result_r
    output = op(cumulator.x[], result_r.x[])::T
    return ResultOk([output], isfinite(output))::ResultOk{Vector{T}}
end

"""
    differentiable_eval_tree_array(tree::AbstractExpressionNode, cX::AbstractMatrix, operators::OperatorEnum)

Evaluate an expression tree in a way that can be auto-differentiated.
"""
function differentiable_eval_tree_array(
    tree::AbstractExpressionNode{T1}, cX::AbstractMatrix{T}, operators::OperatorEnum
) where {T<:Number,T1}
    result = _differentiable_eval_tree_array(tree, cX, operators)
    return (result.x, result.ok)
end

@generated function _differentiable_eval_tree_array(
    tree::AbstractExpressionNode{T1}, cX::AbstractMatrix{T}, operators::OperatorEnum
)::ResultOk where {T<:Number,T1}
    nuna = get_nuna(operators)
    nbin = get_nbin(operators)
    quote
        if tree.degree == 0
            if tree.constant
                ResultOk(fill_similar(one(T), cX, axes(cX, 2)) .* tree.val, true)
            else
                ResultOk(cX[tree.feature, :], true)
            end
        elseif tree.degree == 1
            op_idx = tree.op
            Base.Cartesian.@nif(
                $nuna,
                i -> i == op_idx,
                i -> deg1_diff_eval(tree, cX, operators.unaops[i], operators)
            )
        else
            op_idx = tree.op
            Base.Cartesian.@nif(
                $nbin,
                i -> i == op_idx,
                i -> deg2_diff_eval(tree, cX, operators.binops[i], operators)
            )
        end
    end
end

function deg1_diff_eval(
    tree::AbstractExpressionNode{T1}, cX::AbstractMatrix{T}, op::F, operators::OperatorEnum
)::ResultOk where {T<:Number,F,T1}
    left = _differentiable_eval_tree_array(tree.l, cX, operators)
    !left.ok && return left
    out = op.(left.x)
    return ResultOk(out, all(isfinite, out))
end

function deg2_diff_eval(
    tree::AbstractExpressionNode{T1}, cX::AbstractMatrix{T}, op::F, operators::OperatorEnum
)::ResultOk where {T<:Number,F,T1}
    left = _differentiable_eval_tree_array(tree.l, cX, operators)
    !left.ok && return left
    right = _differentiable_eval_tree_array(tree.r, cX, operators)
    !right.ok && return right
    out = op.(left.x, right.x)
    return ResultOk(out, all(isfinite, out))
end

"""
    eval_tree_array(tree::AbstractExpressionNode, cX::AbstractMatrix, operators::GenericOperatorEnum; throw_errors::Bool=true)

Evaluate a generic binary tree (equation) over a given input data,
whatever that input data may be. The `operators` enum contains all
of the operators used. Unlike `eval_tree_array` with the normal
`OperatorEnum`, the array `cX` is sliced only along the first dimension.
i.e., if `cX` is a vector, then the output of a feature node
will be a scalar. If `cX` is a 3D tensor, then the output
of a feature node will be a 2D tensor.
Note also that `tree.feature` will index along the first axis of `cX`.

However, there is no requirement about input and output types in general.
You may set up your tree such that some operator nodes work on tensors, while
other operator nodes work on scalars. `eval_tree_array` will simply
return `nothing` if a given operator is not defined for the given input type.

This function can be represented by the following pseudocode:

```
function eval(current_node)
    if current_node is leaf
        return current_node.value
    elif current_node is degree 1
        return current_node.operator(eval(current_node.left_child))
    else
        return current_node.operator(eval(current_node.left_child), eval(current_node.right_child))
```

# Arguments
- `tree::AbstractExpressionNode`: The root node of the tree to evaluate.
- `cX::AbstractArray`: The input data to evaluate the tree on.
- `operators::GenericOperatorEnum`: The operators used in the tree.
- `throw_errors::Bool=true`: Whether to throw errors
    if they occur during evaluation. Otherwise,
    MethodErrors will be caught before they happen and 
    evaluation will return `nothing`,
    rather than throwing an error. This is useful in cases
    where you are unsure if a particular tree is valid or not,
    and would prefer to work with `nothing` as an output.

# Returns
- `(output, complete)::Tuple{Any, Bool}`: the result,
    as well as if the evaluation completed successfully (true/false).
    If evaluation failed, `nothing` will be returned for the first argument.
    A `false` complete means an operator was called on input types
    that it was not defined for.
"""
function eval_tree_array(
    tree::AbstractExpressionNode,
    cX::AbstractArray,
    operators::GenericOperatorEnum;
    throw_errors::Bool=true,
)
    !throw_errors && return _eval_tree_array_generic(tree, cX, operators, Val(false))
    try
        return _eval_tree_array_generic(tree, cX, operators, Val(true))
    catch e
        tree_s = string_tree(tree, operators)
        error_msg = "Failed to evaluate tree $(tree_s)."
        if isa(e, MethodError)
            error_msg *= (
                " Note that you can efficiently skip MethodErrors" *
                " beforehand by passing `throw_errors=false` to " *
                " `eval_tree_array`."
            )
        end
        throw(ErrorException(error_msg))
    end
end

function _eval_tree_array_generic(
    tree::AbstractExpressionNode{T1},
    cX::AbstractArray{T2,N},
    operators::GenericOperatorEnum,
    ::Val{throw_errors},
) where {T1,T2,N,throw_errors}
    if tree.degree == 0
        if tree.constant
            return (tree.val::T1), true
        else
            if N == 1
                return cX[tree.feature], true
            else
                return selectdim(cX, 1, tree.feature), true
            end
        end
    elseif tree.degree == 1
        return deg1_eval_generic(
            tree, cX, operators.unaops[tree.op], operators, Val(throw_errors)
        )
    else
        return deg2_eval_generic(
            tree, cX, operators.binops[tree.op], operators, Val(throw_errors)
        )
    end
end

function deg1_eval_generic(
    tree, cX, op::F, operators::GenericOperatorEnum, ::Val{throw_errors}
) where {F,throw_errors}
    left, complete = eval_tree_array(tree.l, cX, operators)
    !throw_errors && !complete && return nothing, false
    !throw_errors && !hasmethod(op, Tuple{typeof(left)}) && return nothing, false
    return op(left), true
end

function deg2_eval_generic(
    tree, cX, op::F, operators::GenericOperatorEnum, ::Val{throw_errors}
) where {F,throw_errors}
    left, complete = eval_tree_array(tree.l, cX, operators)
    !throw_errors && !complete && return nothing, false
    right, complete = eval_tree_array(tree.r, cX, operators)
    !throw_errors && !complete && return nothing, false
    !throw_errors &&
        !hasmethod(op, Tuple{typeof(left),typeof(right)}) &&
        return nothing, false
    return op(left, right), true
end

end<|MERGE_RESOLUTION|>--- conflicted
+++ resolved
@@ -5,16 +5,8 @@
 import ..UtilsModule: is_bad_array, fill_similar, counttuple, ResultOk
 import ..EquationUtilsModule: is_constant
 
-<<<<<<< HEAD
-=======
 const OPERATOR_LIMIT_BEFORE_SLOWDOWN = 15
 
-struct ResultOk{A<:AbstractArray}
-    x::A
-    ok::Bool
-end
-
->>>>>>> f410475d
 macro return_on_check(val, X)
     :(
         if !isfinite($(esc(val)))
