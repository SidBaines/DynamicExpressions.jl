--- conflicted
+++ resolved
@@ -68,66 +68,7 @@
     @test all(abs.(test_y .- true_y) / N .< zero_tolerance)
 end
 
-<<<<<<< HEAD
-# Test specific branches of evaluation code:
-# op(op(<constant>))
-tree = Node(1, Node(1, Node(; val=3.0f0)))
-@test repr(tree) == "cos(cos(3.0))"
-truth = cos(cos(3.0f0))
-@test DynamicExpressions.EvaluateEquationModule.deg1_l1_ll0_eval(
-    tree, [0.0f0]', Val(1), Val(1), operators
-)[1][1] ≈ truth
 
-# op(<constant>, <constant>)
-tree = Node(1, Node(; val=3.0f0), Node(; val=4.0f0))
-@test repr(tree) == "(3.0 + 4.0)"
-truth = 3.0f0 + 4.0f0
-@test DynamicExpressions.EvaluateEquationModule.deg2_l0_r0_eval(
-    tree, [0.0f0]', Val(1), operators
-)[1][1] ≈ truth
-
-# op(op(<constant>, <constant>))
-tree = Node(1, Node(1, Node(; val=3.0f0), Node(; val=4.0f0)))
-@test repr(tree) == "cos(3.0 + 4.0)"
-truth = cos(3.0f0 + 4.0f0)
-@test DynamicExpressions.EvaluateEquationModule.deg1_l2_ll0_lr0_eval(
-    tree, [0.0f0]', Val(1), Val(1), operators
-)[1][1] ≈ truth
-
-# Test for presence of NaNs:
-operators = OperatorEnum(; binary_operators=[+, -, *, /], unary_operators=[cos, sin])
-x1 = Node(Float64; feature=1)
-tree = sin(x1 / 0.0)
-X = randn(Float32, 3, 10);
-@test isnan(tree(X)[1])
-
-# And, with generic operator enum, this should be an actual error:
-operators = GenericOperatorEnum(; binary_operators=[+, -, *, /], unary_operators=[cos, sin])
-x1 = Node(Float64; feature=1)
-tree = sin(x1 / 0.0)
-X = randn(Float32, 10);
-@noinline stack = try
-    tree(X)[1]
-    @test false
-catch e
-    @test isa(e, ErrorException)
-    # Check that "Failed to evaluate" is in the message:
-    @test occursin("Failed to evaluate", e.msg)
-    current_exceptions()
-end;
-@test length(stack) == 2
-@test isa(stack[1].exception, DomainError)
-
-# If a method is not defined, we should get a nothing:
-X = randn(Float32, 1, 10);
-@test tree(X; throw_errors=false) === nothing
-# or a MethodError:
-try
-    tree(X; throw_errors=true)
-    @test false
-catch e
-    @test isa(current_exceptions()[1].exception, MethodError)
-=======
 for turbo in [false, true], T in [Float16, Float32, Float64]
     turbo && T == Float16 && continue
     # Test specific branches of evaluation code:
@@ -158,5 +99,40 @@
     @test DynamicExpressions.EvaluateEquationModule.deg1_l2_ll0_lr0_eval(
         tree, [zero(T)]', Val(1), Val(1), operators, Val(turbo)
     )[1][1] ≈ truth
->>>>>>> 224a567f
+    
+    # Test for presence of NaNs:
+    operators = OperatorEnum(; binary_operators=[+, -, *, /], unary_operators=[cos, sin])
+    x1 = Node(T; feature=1)
+    tree = sin(x1 / 0.0)
+    X = randn(Float32, 3, 10);
+    @test isnan(tree(X)[1])
+end
+
+
+# And, with generic operator enum, this should be an actual error:
+operators = GenericOperatorEnum(; binary_operators=[+, -, *, /], unary_operators=[cos, sin])
+x1 = Node(Float64; feature=1)
+tree = sin(x1 / 0.0)
+X = randn(Float32, 10);
+@noinline stack = try
+    tree(X)[1]
+    @test false
+catch e
+    @test isa(e, ErrorException)
+    # Check that "Failed to evaluate" is in the message:
+    @test occursin("Failed to evaluate", e.msg)
+    current_exceptions()
+end;
+@test length(stack) == 2
+@test isa(stack[1].exception, DomainError)
+
+# If a method is not defined, we should get a nothing:
+X = randn(Float32, 1, 10);
+@test tree(X; throw_errors=false) === nothing
+# or a MethodError:
+try
+    tree(X; throw_errors=true)
+    @test false
+catch e
+    @test isa(current_exceptions()[1].exception, MethodError)
 end